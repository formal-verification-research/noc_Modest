option "dtmc";
//reduced 12 state model

const int N = 20000;
const real k = 0.04;

const int clkLower = 0; 
<<<<<<< HEAD
const int clkUpper = 150;
=======
const int clkUpper = N;
>>>>>>> ec04b388
transient int(0..1) clk;

datatype buffer = {int(0..1) val, int(0..3) id, bool serviced, int(0..3) priority, int(0..1) output};

int(0..2) unserviced;
int(0..2) totalUnserviced;

//int(0..((clkUpper - clkLower) * 4)) totalServiced = 0;
//int(0..(clkUpper - clkLower)) optimalRuns = 0;
int optimalRuns = 0;


int(0..11) state = 0;

buffer north, east, south, west;

buffer[] a; 	//Array of the four buffers. a[0] is the highest priority
buffer[] temp;		//Temporary buffer used to update buffer a

action tick;

// ------ Begin: properties ---------

//property TotalServiced = Pmax(<> (totalServiced >= ((clkUpper-clkLower)*3)));

//property Runs1 = Pmax(<> (optimalRuns == 1));
//property Runs2 = Pmax(<> (optimalRuns == 2));
//property Runs3 = Pmax(<> (optimalRuns == 3));	
//property Runs4 = Pmax(<> (optimalRuns == 4));
//property Runs5 = Pmax(<> (optimalRuns == 5));
//property test = Pmax(<> (optimalRuns == 10));
<<<<<<< HEAD
property p1 = Pmax(<>[S(clk)<=(clkUpper-clkLower)] (optimalRuns >= 50));
=======
property p1 = Pmax(<>[S(clk)<=(clkUpper-clkLower)] (optimalRuns >= k*N));
>>>>>>> ec04b388



// ------ End: properties -----------


process Clock(){	

	tick {= clk=1 =};
	Clock()	
}

process Arbiter(){
	initialize();
	
	//runtime loop
	do {
		
		alt{
		::when(state == 0)
			palt{
				:( 1/9 ): {= unserviced = 0, totalUnserviced = 0, state = 0 =}
				:( 4/27): {= unserviced = 1, totalUnserviced = 1, state = 1 =} 
				:(16/81): {= unserviced = 1, totalUnserviced = 1, state = 2 =}
				:(20/81): {= unserviced = 1, totalUnserviced = 1, state = 3 =}
				:( 1/27): {= unserviced = 2, totalUnserviced = 2, state = 4 =}
				:( 1/9 ): {= unserviced = 2, totalUnserviced = 2, state = 5 =}
				:( 1/27): {= unserviced = 2, totalUnserviced = 2, state = 6 =}
				:( 3/81): {= unserviced = 2, totalUnserviced = 2, state = 7 =}
				:( 2/81): {= unserviced = 2, totalUnserviced = 2, state = 8 =}
				:( 1/81): {= unserviced = 2, totalUnserviced = 2, state = 9 =}
				:( 1/81): {= unserviced = 2, totalUnserviced = 2, state = 10 =}
				:( 2/81): {= unserviced = 2, totalUnserviced = 2, state = 11 =}
			}
		
		::when(state == 1)
			palt{
				:( 1/9 ): {= unserviced = 0, totalUnserviced = 0, state = 0 =}
				:( 4/27): {= unserviced = 1, totalUnserviced = 1, state = 1 =} 
				:( 8/27): {= unserviced = 1, totalUnserviced = 1, state = 2 =}
				:( 4/27): {= unserviced = 1, totalUnserviced = 1, state = 3 =}
				:( 1/27): {= unserviced = 2, totalUnserviced = 2, state = 4 =}
				:( 1/9 ): {= unserviced = 2, totalUnserviced = 2, state = 5 =}
				:(  0  ): {= unserviced = 2, totalUnserviced = 2, state = 6 =}
				:( 2/27): {= unserviced = 2, totalUnserviced = 2, state = 7 =}
				:(  0  ): {= unserviced = 2, totalUnserviced = 2, state = 8 =}
				:( 1/27): {= unserviced = 2, totalUnserviced = 2, state = 9 =}
				:(  0  ): {= unserviced = 2, totalUnserviced = 2, state = 10 =}
				:( 1/27): {= unserviced = 2, totalUnserviced = 2, state = 11 =}
			}
			
		::when(state == 2)
			palt{
				:(1/9 ): {= unserviced = 0, totalUnserviced = 0, state = 0 =}
				:(4/27): {= unserviced = 1, totalUnserviced = 1, state = 1 =} 
				:(2/9 ): {= unserviced = 1, totalUnserviced = 1, state = 2 =}
				:(2/9 ): {= unserviced = 1, totalUnserviced = 1, state = 3 =}
				:(1/27): {= unserviced = 2, totalUnserviced = 2, state = 4 =}
				:(1/9 ): {= unserviced = 2, totalUnserviced = 2, state = 5 =}
				:(1/27): {= unserviced = 2, totalUnserviced = 2, state = 6 =}
				:(1/27): {= unserviced = 2, totalUnserviced = 2, state = 7 =}
				:(  0 ): {= unserviced = 2, totalUnserviced = 2, state = 8 =}
				:(  0 ): {= unserviced = 2, totalUnserviced = 2, state = 9 =}
				:(1/27): {= unserviced = 2, totalUnserviced = 2, state = 10 =}
				:(1/27): {= unserviced = 2, totalUnserviced = 2, state = 11 =}
			}
			
		::when(state == 3)
			palt{
				:( 1/9 ): {= unserviced = 0, totalUnserviced = 0, state = 0 =}
				:( 4/27): {= unserviced = 1, totalUnserviced = 1, state = 1 =} 
				:( 2/27): {= unserviced = 1, totalUnserviced = 1, state = 2 =}
				:(10/27): {= unserviced = 1, totalUnserviced = 1, state = 3 =}
				:( 1/27): {= unserviced = 2, totalUnserviced = 2, state = 4 =}
				:( 1/9 ): {= unserviced = 2, totalUnserviced = 2, state = 5 =}
				:( 2/27): {= unserviced = 2, totalUnserviced = 2, state = 6 =}
				:(  0  ): {= unserviced = 2, totalUnserviced = 2, state = 7 =}
				:( 2/27): {= unserviced = 2, totalUnserviced = 2, state = 8 =}
				:(  0  ): {= unserviced = 2, totalUnserviced = 2, state = 9 =}
				:(  0  ): {= unserviced = 2, totalUnserviced = 2, state = 10 =}
				:(  0  ): {= unserviced = 2, totalUnserviced = 2, state = 11 =}
			}
			
		::when(state == 4)
			palt{
				:( 0 ): {= unserviced = 0, totalUnserviced = 0, state = 0 =}
				:( 0 ): {= unserviced = 1, totalUnserviced = 1, state = 1 =} 
				:(4/9): {= unserviced = 1, totalUnserviced = 1, state = 2 =}
				:( 0 ): {= unserviced = 1, totalUnserviced = 1, state = 3 =}
				:( 0 ): {= unserviced = 2, totalUnserviced = 2, state = 4 =}
				:(1/3): {= unserviced = 2, totalUnserviced = 2, state = 5 =}
				:( 0 ): {= unserviced = 2, totalUnserviced = 2, state = 6 =}
				:(1/9): {= unserviced = 2, totalUnserviced = 2, state = 7 =}
				:( 0 ): {= unserviced = 2, totalUnserviced = 2, state = 8 =}
				:( 0 ): {= unserviced = 2, totalUnserviced = 2, state = 9 =}
				:( 0 ): {= unserviced = 2, totalUnserviced = 2, state = 10 =}
				:(1/9): {= unserviced = 2, totalUnserviced = 2, state = 11 =}
			}
			
		::when(state == 5)
			palt{
				:( 0 ): {= unserviced = 0, totalUnserviced = 0, state = 0 =}
				:( 0 ): {= unserviced = 1, totalUnserviced = 1, state = 1 =} 
				:( 0 ): {= unserviced = 1, totalUnserviced = 1, state = 2 =}
				:(4/9): {= unserviced = 1, totalUnserviced = 1, state = 3 =}
				:( 0 ): {= unserviced = 2, totalUnserviced = 2, state = 4 =}
				:(1/3): {= unserviced = 2, totalUnserviced = 2, state = 5 =}
				:(1/9): {= unserviced = 2, totalUnserviced = 2, state = 6 =}
				:( 0 ): {= unserviced = 2, totalUnserviced = 2, state = 7 =}
				:(1/9): {= unserviced = 2, totalUnserviced = 2, state = 8 =}
				:( 0 ): {= unserviced = 2, totalUnserviced = 2, state = 9 =}
				:( 0 ): {= unserviced = 2, totalUnserviced = 2, state = 10 =}
				:( 0 ): {= unserviced = 2, totalUnserviced = 2, state = 11 =}
			}
			
		::when(state == 6)
			palt{
				:(1/9): {= unserviced = 0, totalUnserviced = 0, state = 0 =}
				:(2/9): {= unserviced = 1, totalUnserviced = 1, state = 1 =} 
				:(2/9): {= unserviced = 1, totalUnserviced = 1, state = 2 =}
				:( 0 ): {= unserviced = 1, totalUnserviced = 1, state = 3 =}
				:(1/9): {= unserviced = 2, totalUnserviced = 2, state = 4 =}
				:(1/9): {= unserviced = 2, totalUnserviced = 2, state = 5 =}
				:( 0 ): {= unserviced = 2, totalUnserviced = 2, state = 6 =}
				:(2/9): {= unserviced = 2, totalUnserviced = 2, state = 7 =}
				:( 0 ): {= unserviced = 2, totalUnserviced = 2, state = 8 =}
				:( 0 ): {= unserviced = 2, totalUnserviced = 2, state = 9 =}
				:( 0 ): {= unserviced = 2, totalUnserviced = 2, state = 10 =}
				:( 0 ): {= unserviced = 2, totalUnserviced = 2, state = 11 =}
			}
			
		::when(state == 7)
			palt{
				:(2/9): {= unserviced = 0, totalUnserviced = 0, state = 0 =}
				:(1/9): {= unserviced = 1, totalUnserviced = 1, state = 1 =} 
				:(1/9): {= unserviced = 1, totalUnserviced = 1, state = 2 =}
				:(4/9): {= unserviced = 1, totalUnserviced = 1, state = 3 =}
				:( 0 ): {= unserviced = 2, totalUnserviced = 2, state = 4 =}
				:( 0 ): {= unserviced = 2, totalUnserviced = 2, state = 5 =}
				:(1/9): {= unserviced = 2, totalUnserviced = 2, state = 6 =}
				:(0): {= unserviced = 2, totalUnserviced = 2, state = 7 =}
				:(0): {= unserviced = 2, totalUnserviced = 2, state = 8 =}
				:(0): {= unserviced = 2, totalUnserviced = 2, state = 9 =}
				:(0): {= unserviced = 2, totalUnserviced = 2, state = 10 =}
				:(0): {= unserviced = 2, totalUnserviced = 2, state = 11 =}
			}
		
		::when(state == 8)
			palt{
				:(1/9): {= unserviced = 0, totalUnserviced = 0, state = 0 =}
				:(1/9): {= unserviced = 1, totalUnserviced = 1, state = 1 =} 
				:(1/3): {= unserviced = 1, totalUnserviced = 1, state = 2 =}
				:(2/9): {= unserviced = 1, totalUnserviced = 1, state = 3 =}
				:(0): {= unserviced = 2, totalUnserviced = 2, state = 4 =}
				:(1/9): {= unserviced = 2, totalUnserviced = 2, state = 5 =}
				:(0): {= unserviced = 2, totalUnserviced = 2, state = 6 =}
				:(0): {= unserviced = 2, totalUnserviced = 2, state = 7 =}
				:(0): {= unserviced = 2, totalUnserviced = 2, state = 8 =}
				:(0): {= unserviced = 2, totalUnserviced = 2, state = 9 =}
				:(0): {= unserviced = 2, totalUnserviced = 2, state = 10 =}
				:(1/9): {= unserviced = 2, totalUnserviced = 2, state = 11 =}
			}
		
		::when(state == 9)
			palt{
				:(1/9): {= unserviced = 0, totalUnserviced = 0, state = 0 =}
				:(1/9): {= unserviced = 1, totalUnserviced = 1, state = 1 =} 
				:(1/3): {= unserviced = 1, totalUnserviced = 1, state = 2 =}
				:(2/9): {= unserviced = 1, totalUnserviced = 1, state = 3 =}
				:(0): {= unserviced = 2, totalUnserviced = 2, state = 4 =}
				:(1/9): {= unserviced = 2, totalUnserviced = 2, state = 5 =}
				:(0): {= unserviced = 2, totalUnserviced = 2, state = 6 =}
				:(0): {= unserviced = 2, totalUnserviced = 2, state = 7 =}
				:(0): {= unserviced = 2, totalUnserviced = 2, state = 8 =}
				:(1/9): {= unserviced = 2, totalUnserviced = 2, state = 9 =}
				:(0): {= unserviced = 2, totalUnserviced = 2, state = 10 =}
				:(0): {= unserviced = 2, totalUnserviced = 2, state = 11 =}
			}
			
		::when(state == 10)
			palt{
				:(1/9): {= unserviced = 0, totalUnserviced = 0, state = 0 =}
				:(1/3): {= unserviced = 1, totalUnserviced = 1, state = 1 =} 
				:(1/9): {= unserviced = 1, totalUnserviced = 1, state = 2 =}
				:(2/9): {= unserviced = 1, totalUnserviced = 1, state = 3 =}
				:(1/9): {= unserviced = 2, totalUnserviced = 2, state = 4 =}
				:(0): {= unserviced = 2, totalUnserviced = 2, state = 5 =}
				:(0): {= unserviced = 2, totalUnserviced = 2, state = 6 =}
				:(0): {= unserviced = 2, totalUnserviced = 2, state = 7 =}
				:(0): {= unserviced = 2, totalUnserviced = 2, state = 8 =}
				:(0): {= unserviced = 2, totalUnserviced = 2, state = 9 =}
				:(1/9): {= unserviced = 2, totalUnserviced = 2, state = 10 =}
				:(0): {= unserviced = 2, totalUnserviced = 2, state = 11 =}
			}
		::when(state == 11)
			palt{
				:(1/9): {= unserviced = 0, totalUnserviced = 0, state = 0 =}
				:(1/3): {= unserviced = 1, totalUnserviced = 1, state = 1 =} 
				:(1/9): {= unserviced = 1, totalUnserviced = 1, state = 2 =}
				:(2/9): {= unserviced = 1, totalUnserviced = 1, state = 3 =}
				:(1/9): {= unserviced = 2, totalUnserviced = 2, state = 4 =}
				:(0): {= unserviced = 2, totalUnserviced = 2, state = 5 =}
				:(0): {= unserviced = 2, totalUnserviced = 2, state = 6 =}
				:(0): {= unserviced = 2, totalUnserviced = 2, state = 7 =}
				:(1/9): {= unserviced = 2, totalUnserviced = 2, state = 8 =}
				:(0): {= unserviced = 2, totalUnserviced = 2, state = 9 =}
				:(0): {= unserviced = 2, totalUnserviced = 2, state = 10 =}
				:(0): {= unserviced = 2, totalUnserviced = 2, state = 11 =}
			}
			
			
		};
		
		//Assign unserviced variables
		if (state == 0){
			{= a[0].serviced = true, a[1].serviced = true, a[2].serviced = true, a[3].serviced = true, optimalRuns++ =}
		}
		else if (state == 1 || state == 2 || state == 3){
			//{= a[0].serviced = true, a[1].serviced = false, a[2].serviced = true, a[3].serviced = true =}
			
			palt{
				:(1/6): {= a[0].serviced = true, a[1].serviced = false, a[2].serviced = true, a[3].serviced = true =}
				:(2/6): {= a[0].serviced = true, a[1].serviced = true, a[2].serviced = false, a[3].serviced = true =}
				:(3/6): {= a[0].serviced = true, a[1].serviced = true, a[2].serviced = true, a[3].serviced = false =}
			}
			
		}
		else if (state == 4 || state == 5){
			//{= a[0].serviced = true, a[1].serviced = false, a[2].serviced = false, a[3].serviced = true =}
			
			palt{
				:(1/4): {= a[0].serviced = true, a[1].serviced = false, a[2].serviced = false, a[3].serviced = true =}
				:(2/4): {= a[0].serviced = true, a[1].serviced = true, a[2].serviced = false, a[3].serviced = false =}
				:(1/4): {= a[0].serviced = true, a[1].serviced = false, a[2].serviced = true, a[3].serviced = false =}
			}
			
		}
		else {
			//{= a[0].serviced = true, a[1].serviced = true, a[2].serviced = false, a[3].serviced = false =}
			
			palt{
				:(2/3): {= a[0].serviced = true, a[1].serviced = true, a[2].serviced = false, a[3].serviced = false =}
				:(1/3): {= a[0].serviced = true, a[1].serviced = false, a[2].serviced = true, a[3].serviced = false =}
			}
			
		};
		
		setPriority(0);
		setPriority(1);
		setPriority(2);
		setPriority(3);
		
		{= 
		temp[a[0].priority] = a[0],
		temp[a[1].priority] = a[1],
		temp[a[2].priority] = a[2],
		temp[a[3].priority] = a[3] 
		=};
		
		tick {= a = temp =}//;
		
		
		// if (clk >= clkUpper) {
		// 	stop
		// }
		// else {
		// 	tau
		// }
		
	}
}

process initialize(){
	{= 
	a = [north, east, south, west],
	temp = [north, east, south, west], 
	
	a[0].id = 0, 
	a[1].id = 1, 
	a[2].id = 2, 
	a[3].id = 3,  
	
	a[0].val = 1, 
	a[1].val = 1, 
	a[2].val = 1, 
	a[3].val = 1
	
	=}
	
}

process setPriority(int i){
	if (a[i].serviced == true){
		{= 	a[i].priority = i + unserviced =}
		//<update buffer value and dequeue buffer>
	}
	else {
		{= 
		a[i].priority = totalUnserviced - unserviced,		//Set new priority
		unserviced-- 						//decrement unserviced
		=}
	}
}

par{
::	Clock()
::	Arbiter()
}
<|MERGE_RESOLUTION|>--- conflicted
+++ resolved
@@ -1,356 +1,346 @@
-option "dtmc";
-//reduced 12 state model
-
-const int N = 20000;
-const real k = 0.04;
-
-const int clkLower = 0; 
-<<<<<<< HEAD
-const int clkUpper = 150;
-=======
-const int clkUpper = N;
->>>>>>> ec04b388
-transient int(0..1) clk;
-
-datatype buffer = {int(0..1) val, int(0..3) id, bool serviced, int(0..3) priority, int(0..1) output};
-
-int(0..2) unserviced;
-int(0..2) totalUnserviced;
-
-//int(0..((clkUpper - clkLower) * 4)) totalServiced = 0;
-//int(0..(clkUpper - clkLower)) optimalRuns = 0;
-int optimalRuns = 0;
-
-
-int(0..11) state = 0;
-
-buffer north, east, south, west;
-
-buffer[] a; 	//Array of the four buffers. a[0] is the highest priority
-buffer[] temp;		//Temporary buffer used to update buffer a
-
-action tick;
-
-// ------ Begin: properties ---------
-
-//property TotalServiced = Pmax(<> (totalServiced >= ((clkUpper-clkLower)*3)));
-
-//property Runs1 = Pmax(<> (optimalRuns == 1));
-//property Runs2 = Pmax(<> (optimalRuns == 2));
-//property Runs3 = Pmax(<> (optimalRuns == 3));	
-//property Runs4 = Pmax(<> (optimalRuns == 4));
-//property Runs5 = Pmax(<> (optimalRuns == 5));
-//property test = Pmax(<> (optimalRuns == 10));
-<<<<<<< HEAD
-property p1 = Pmax(<>[S(clk)<=(clkUpper-clkLower)] (optimalRuns >= 50));
-=======
-property p1 = Pmax(<>[S(clk)<=(clkUpper-clkLower)] (optimalRuns >= k*N));
->>>>>>> ec04b388
-
-
-
-// ------ End: properties -----------
-
-
-process Clock(){	
-
-	tick {= clk=1 =};
-	Clock()	
-}
-
-process Arbiter(){
-	initialize();
-	
-	//runtime loop
-	do {
-		
-		alt{
-		::when(state == 0)
-			palt{
-				:( 1/9 ): {= unserviced = 0, totalUnserviced = 0, state = 0 =}
-				:( 4/27): {= unserviced = 1, totalUnserviced = 1, state = 1 =} 
-				:(16/81): {= unserviced = 1, totalUnserviced = 1, state = 2 =}
-				:(20/81): {= unserviced = 1, totalUnserviced = 1, state = 3 =}
-				:( 1/27): {= unserviced = 2, totalUnserviced = 2, state = 4 =}
-				:( 1/9 ): {= unserviced = 2, totalUnserviced = 2, state = 5 =}
-				:( 1/27): {= unserviced = 2, totalUnserviced = 2, state = 6 =}
-				:( 3/81): {= unserviced = 2, totalUnserviced = 2, state = 7 =}
-				:( 2/81): {= unserviced = 2, totalUnserviced = 2, state = 8 =}
-				:( 1/81): {= unserviced = 2, totalUnserviced = 2, state = 9 =}
-				:( 1/81): {= unserviced = 2, totalUnserviced = 2, state = 10 =}
-				:( 2/81): {= unserviced = 2, totalUnserviced = 2, state = 11 =}
-			}
-		
-		::when(state == 1)
-			palt{
-				:( 1/9 ): {= unserviced = 0, totalUnserviced = 0, state = 0 =}
-				:( 4/27): {= unserviced = 1, totalUnserviced = 1, state = 1 =} 
-				:( 8/27): {= unserviced = 1, totalUnserviced = 1, state = 2 =}
-				:( 4/27): {= unserviced = 1, totalUnserviced = 1, state = 3 =}
-				:( 1/27): {= unserviced = 2, totalUnserviced = 2, state = 4 =}
-				:( 1/9 ): {= unserviced = 2, totalUnserviced = 2, state = 5 =}
-				:(  0  ): {= unserviced = 2, totalUnserviced = 2, state = 6 =}
-				:( 2/27): {= unserviced = 2, totalUnserviced = 2, state = 7 =}
-				:(  0  ): {= unserviced = 2, totalUnserviced = 2, state = 8 =}
-				:( 1/27): {= unserviced = 2, totalUnserviced = 2, state = 9 =}
-				:(  0  ): {= unserviced = 2, totalUnserviced = 2, state = 10 =}
-				:( 1/27): {= unserviced = 2, totalUnserviced = 2, state = 11 =}
-			}
-			
-		::when(state == 2)
-			palt{
-				:(1/9 ): {= unserviced = 0, totalUnserviced = 0, state = 0 =}
-				:(4/27): {= unserviced = 1, totalUnserviced = 1, state = 1 =} 
-				:(2/9 ): {= unserviced = 1, totalUnserviced = 1, state = 2 =}
-				:(2/9 ): {= unserviced = 1, totalUnserviced = 1, state = 3 =}
-				:(1/27): {= unserviced = 2, totalUnserviced = 2, state = 4 =}
-				:(1/9 ): {= unserviced = 2, totalUnserviced = 2, state = 5 =}
-				:(1/27): {= unserviced = 2, totalUnserviced = 2, state = 6 =}
-				:(1/27): {= unserviced = 2, totalUnserviced = 2, state = 7 =}
-				:(  0 ): {= unserviced = 2, totalUnserviced = 2, state = 8 =}
-				:(  0 ): {= unserviced = 2, totalUnserviced = 2, state = 9 =}
-				:(1/27): {= unserviced = 2, totalUnserviced = 2, state = 10 =}
-				:(1/27): {= unserviced = 2, totalUnserviced = 2, state = 11 =}
-			}
-			
-		::when(state == 3)
-			palt{
-				:( 1/9 ): {= unserviced = 0, totalUnserviced = 0, state = 0 =}
-				:( 4/27): {= unserviced = 1, totalUnserviced = 1, state = 1 =} 
-				:( 2/27): {= unserviced = 1, totalUnserviced = 1, state = 2 =}
-				:(10/27): {= unserviced = 1, totalUnserviced = 1, state = 3 =}
-				:( 1/27): {= unserviced = 2, totalUnserviced = 2, state = 4 =}
-				:( 1/9 ): {= unserviced = 2, totalUnserviced = 2, state = 5 =}
-				:( 2/27): {= unserviced = 2, totalUnserviced = 2, state = 6 =}
-				:(  0  ): {= unserviced = 2, totalUnserviced = 2, state = 7 =}
-				:( 2/27): {= unserviced = 2, totalUnserviced = 2, state = 8 =}
-				:(  0  ): {= unserviced = 2, totalUnserviced = 2, state = 9 =}
-				:(  0  ): {= unserviced = 2, totalUnserviced = 2, state = 10 =}
-				:(  0  ): {= unserviced = 2, totalUnserviced = 2, state = 11 =}
-			}
-			
-		::when(state == 4)
-			palt{
-				:( 0 ): {= unserviced = 0, totalUnserviced = 0, state = 0 =}
-				:( 0 ): {= unserviced = 1, totalUnserviced = 1, state = 1 =} 
-				:(4/9): {= unserviced = 1, totalUnserviced = 1, state = 2 =}
-				:( 0 ): {= unserviced = 1, totalUnserviced = 1, state = 3 =}
-				:( 0 ): {= unserviced = 2, totalUnserviced = 2, state = 4 =}
-				:(1/3): {= unserviced = 2, totalUnserviced = 2, state = 5 =}
-				:( 0 ): {= unserviced = 2, totalUnserviced = 2, state = 6 =}
-				:(1/9): {= unserviced = 2, totalUnserviced = 2, state = 7 =}
-				:( 0 ): {= unserviced = 2, totalUnserviced = 2, state = 8 =}
-				:( 0 ): {= unserviced = 2, totalUnserviced = 2, state = 9 =}
-				:( 0 ): {= unserviced = 2, totalUnserviced = 2, state = 10 =}
-				:(1/9): {= unserviced = 2, totalUnserviced = 2, state = 11 =}
-			}
-			
-		::when(state == 5)
-			palt{
-				:( 0 ): {= unserviced = 0, totalUnserviced = 0, state = 0 =}
-				:( 0 ): {= unserviced = 1, totalUnserviced = 1, state = 1 =} 
-				:( 0 ): {= unserviced = 1, totalUnserviced = 1, state = 2 =}
-				:(4/9): {= unserviced = 1, totalUnserviced = 1, state = 3 =}
-				:( 0 ): {= unserviced = 2, totalUnserviced = 2, state = 4 =}
-				:(1/3): {= unserviced = 2, totalUnserviced = 2, state = 5 =}
-				:(1/9): {= unserviced = 2, totalUnserviced = 2, state = 6 =}
-				:( 0 ): {= unserviced = 2, totalUnserviced = 2, state = 7 =}
-				:(1/9): {= unserviced = 2, totalUnserviced = 2, state = 8 =}
-				:( 0 ): {= unserviced = 2, totalUnserviced = 2, state = 9 =}
-				:( 0 ): {= unserviced = 2, totalUnserviced = 2, state = 10 =}
-				:( 0 ): {= unserviced = 2, totalUnserviced = 2, state = 11 =}
-			}
-			
-		::when(state == 6)
-			palt{
-				:(1/9): {= unserviced = 0, totalUnserviced = 0, state = 0 =}
-				:(2/9): {= unserviced = 1, totalUnserviced = 1, state = 1 =} 
-				:(2/9): {= unserviced = 1, totalUnserviced = 1, state = 2 =}
-				:( 0 ): {= unserviced = 1, totalUnserviced = 1, state = 3 =}
-				:(1/9): {= unserviced = 2, totalUnserviced = 2, state = 4 =}
-				:(1/9): {= unserviced = 2, totalUnserviced = 2, state = 5 =}
-				:( 0 ): {= unserviced = 2, totalUnserviced = 2, state = 6 =}
-				:(2/9): {= unserviced = 2, totalUnserviced = 2, state = 7 =}
-				:( 0 ): {= unserviced = 2, totalUnserviced = 2, state = 8 =}
-				:( 0 ): {= unserviced = 2, totalUnserviced = 2, state = 9 =}
-				:( 0 ): {= unserviced = 2, totalUnserviced = 2, state = 10 =}
-				:( 0 ): {= unserviced = 2, totalUnserviced = 2, state = 11 =}
-			}
-			
-		::when(state == 7)
-			palt{
-				:(2/9): {= unserviced = 0, totalUnserviced = 0, state = 0 =}
-				:(1/9): {= unserviced = 1, totalUnserviced = 1, state = 1 =} 
-				:(1/9): {= unserviced = 1, totalUnserviced = 1, state = 2 =}
-				:(4/9): {= unserviced = 1, totalUnserviced = 1, state = 3 =}
-				:( 0 ): {= unserviced = 2, totalUnserviced = 2, state = 4 =}
-				:( 0 ): {= unserviced = 2, totalUnserviced = 2, state = 5 =}
-				:(1/9): {= unserviced = 2, totalUnserviced = 2, state = 6 =}
-				:(0): {= unserviced = 2, totalUnserviced = 2, state = 7 =}
-				:(0): {= unserviced = 2, totalUnserviced = 2, state = 8 =}
-				:(0): {= unserviced = 2, totalUnserviced = 2, state = 9 =}
-				:(0): {= unserviced = 2, totalUnserviced = 2, state = 10 =}
-				:(0): {= unserviced = 2, totalUnserviced = 2, state = 11 =}
-			}
-		
-		::when(state == 8)
-			palt{
-				:(1/9): {= unserviced = 0, totalUnserviced = 0, state = 0 =}
-				:(1/9): {= unserviced = 1, totalUnserviced = 1, state = 1 =} 
-				:(1/3): {= unserviced = 1, totalUnserviced = 1, state = 2 =}
-				:(2/9): {= unserviced = 1, totalUnserviced = 1, state = 3 =}
-				:(0): {= unserviced = 2, totalUnserviced = 2, state = 4 =}
-				:(1/9): {= unserviced = 2, totalUnserviced = 2, state = 5 =}
-				:(0): {= unserviced = 2, totalUnserviced = 2, state = 6 =}
-				:(0): {= unserviced = 2, totalUnserviced = 2, state = 7 =}
-				:(0): {= unserviced = 2, totalUnserviced = 2, state = 8 =}
-				:(0): {= unserviced = 2, totalUnserviced = 2, state = 9 =}
-				:(0): {= unserviced = 2, totalUnserviced = 2, state = 10 =}
-				:(1/9): {= unserviced = 2, totalUnserviced = 2, state = 11 =}
-			}
-		
-		::when(state == 9)
-			palt{
-				:(1/9): {= unserviced = 0, totalUnserviced = 0, state = 0 =}
-				:(1/9): {= unserviced = 1, totalUnserviced = 1, state = 1 =} 
-				:(1/3): {= unserviced = 1, totalUnserviced = 1, state = 2 =}
-				:(2/9): {= unserviced = 1, totalUnserviced = 1, state = 3 =}
-				:(0): {= unserviced = 2, totalUnserviced = 2, state = 4 =}
-				:(1/9): {= unserviced = 2, totalUnserviced = 2, state = 5 =}
-				:(0): {= unserviced = 2, totalUnserviced = 2, state = 6 =}
-				:(0): {= unserviced = 2, totalUnserviced = 2, state = 7 =}
-				:(0): {= unserviced = 2, totalUnserviced = 2, state = 8 =}
-				:(1/9): {= unserviced = 2, totalUnserviced = 2, state = 9 =}
-				:(0): {= unserviced = 2, totalUnserviced = 2, state = 10 =}
-				:(0): {= unserviced = 2, totalUnserviced = 2, state = 11 =}
-			}
-			
-		::when(state == 10)
-			palt{
-				:(1/9): {= unserviced = 0, totalUnserviced = 0, state = 0 =}
-				:(1/3): {= unserviced = 1, totalUnserviced = 1, state = 1 =} 
-				:(1/9): {= unserviced = 1, totalUnserviced = 1, state = 2 =}
-				:(2/9): {= unserviced = 1, totalUnserviced = 1, state = 3 =}
-				:(1/9): {= unserviced = 2, totalUnserviced = 2, state = 4 =}
-				:(0): {= unserviced = 2, totalUnserviced = 2, state = 5 =}
-				:(0): {= unserviced = 2, totalUnserviced = 2, state = 6 =}
-				:(0): {= unserviced = 2, totalUnserviced = 2, state = 7 =}
-				:(0): {= unserviced = 2, totalUnserviced = 2, state = 8 =}
-				:(0): {= unserviced = 2, totalUnserviced = 2, state = 9 =}
-				:(1/9): {= unserviced = 2, totalUnserviced = 2, state = 10 =}
-				:(0): {= unserviced = 2, totalUnserviced = 2, state = 11 =}
-			}
-		::when(state == 11)
-			palt{
-				:(1/9): {= unserviced = 0, totalUnserviced = 0, state = 0 =}
-				:(1/3): {= unserviced = 1, totalUnserviced = 1, state = 1 =} 
-				:(1/9): {= unserviced = 1, totalUnserviced = 1, state = 2 =}
-				:(2/9): {= unserviced = 1, totalUnserviced = 1, state = 3 =}
-				:(1/9): {= unserviced = 2, totalUnserviced = 2, state = 4 =}
-				:(0): {= unserviced = 2, totalUnserviced = 2, state = 5 =}
-				:(0): {= unserviced = 2, totalUnserviced = 2, state = 6 =}
-				:(0): {= unserviced = 2, totalUnserviced = 2, state = 7 =}
-				:(1/9): {= unserviced = 2, totalUnserviced = 2, state = 8 =}
-				:(0): {= unserviced = 2, totalUnserviced = 2, state = 9 =}
-				:(0): {= unserviced = 2, totalUnserviced = 2, state = 10 =}
-				:(0): {= unserviced = 2, totalUnserviced = 2, state = 11 =}
-			}
-			
-			
-		};
-		
-		//Assign unserviced variables
-		if (state == 0){
-			{= a[0].serviced = true, a[1].serviced = true, a[2].serviced = true, a[3].serviced = true, optimalRuns++ =}
-		}
-		else if (state == 1 || state == 2 || state == 3){
-			//{= a[0].serviced = true, a[1].serviced = false, a[2].serviced = true, a[3].serviced = true =}
-			
-			palt{
-				:(1/6): {= a[0].serviced = true, a[1].serviced = false, a[2].serviced = true, a[3].serviced = true =}
-				:(2/6): {= a[0].serviced = true, a[1].serviced = true, a[2].serviced = false, a[3].serviced = true =}
-				:(3/6): {= a[0].serviced = true, a[1].serviced = true, a[2].serviced = true, a[3].serviced = false =}
-			}
-			
-		}
-		else if (state == 4 || state == 5){
-			//{= a[0].serviced = true, a[1].serviced = false, a[2].serviced = false, a[3].serviced = true =}
-			
-			palt{
-				:(1/4): {= a[0].serviced = true, a[1].serviced = false, a[2].serviced = false, a[3].serviced = true =}
-				:(2/4): {= a[0].serviced = true, a[1].serviced = true, a[2].serviced = false, a[3].serviced = false =}
-				:(1/4): {= a[0].serviced = true, a[1].serviced = false, a[2].serviced = true, a[3].serviced = false =}
-			}
-			
-		}
-		else {
-			//{= a[0].serviced = true, a[1].serviced = true, a[2].serviced = false, a[3].serviced = false =}
-			
-			palt{
-				:(2/3): {= a[0].serviced = true, a[1].serviced = true, a[2].serviced = false, a[3].serviced = false =}
-				:(1/3): {= a[0].serviced = true, a[1].serviced = false, a[2].serviced = true, a[3].serviced = false =}
-			}
-			
-		};
-		
-		setPriority(0);
-		setPriority(1);
-		setPriority(2);
-		setPriority(3);
-		
-		{= 
-		temp[a[0].priority] = a[0],
-		temp[a[1].priority] = a[1],
-		temp[a[2].priority] = a[2],
-		temp[a[3].priority] = a[3] 
-		=};
-		
-		tick {= a = temp =}//;
-		
-		
-		// if (clk >= clkUpper) {
-		// 	stop
-		// }
-		// else {
-		// 	tau
-		// }
-		
-	}
-}
-
-process initialize(){
-	{= 
-	a = [north, east, south, west],
-	temp = [north, east, south, west], 
-	
-	a[0].id = 0, 
-	a[1].id = 1, 
-	a[2].id = 2, 
-	a[3].id = 3,  
-	
-	a[0].val = 1, 
-	a[1].val = 1, 
-	a[2].val = 1, 
-	a[3].val = 1
-	
-	=}
-	
-}
-
-process setPriority(int i){
-	if (a[i].serviced == true){
-		{= 	a[i].priority = i + unserviced =}
-		//<update buffer value and dequeue buffer>
-	}
-	else {
-		{= 
-		a[i].priority = totalUnserviced - unserviced,		//Set new priority
-		unserviced-- 						//decrement unserviced
-		=}
-	}
-}
-
-par{
-::	Clock()
-::	Arbiter()
-}
+option "dtmc";
+//reduced 12 state model
+
+const int N = 20000;
+const real k = 0.04;
+
+const int clkLower = 0; 
+const int clkUpper = N;
+
+transient int(0..1) clk;
+
+datatype buffer = {int(0..1) val, int(0..3) id, bool serviced, int(0..3) priority, int(0..1) output};
+
+int(0..2) unserviced;
+int(0..2) totalUnserviced;
+
+//int(0..((clkUpper - clkLower) * 4)) totalServiced = 0;
+//int(0..(clkUpper - clkLower)) optimalRuns = 0;
+int optimalRuns = 0;
+
+
+int(0..11) state = 0;
+
+buffer north, east, south, west;
+
+buffer[] a; 	//Array of the four buffers. a[0] is the highest priority
+buffer[] temp;		//Temporary buffer used to update buffer a
+
+action tick;
+
+// ------ Begin: properties ---------
+
+//property TotalServiced = Pmax(<> (totalServiced >= ((clkUpper-clkLower)*3)));
+
+//property Runs1 = Pmax(<> (optimalRuns == 1));
+//property Runs2 = Pmax(<> (optimalRuns == 2));
+//property Runs3 = Pmax(<> (optimalRuns == 3));	
+//property Runs4 = Pmax(<> (optimalRuns == 4));
+//property Runs5 = Pmax(<> (optimalRuns == 5));
+//property test = Pmax(<> (optimalRuns == 10));
+property p1 = Pmax(<>[S(clk)<=(clkUpper-clkLower)] (optimalRuns >= k*N));
+// ------ End: properties -----------
+
+
+process Clock(){	
+
+	tick {= clk=1 =};
+	Clock()	
+}
+
+process Arbiter(){
+	initialize();
+	
+	//runtime loop
+	do {
+		
+		alt{
+		::when(state == 0)
+			palt{
+				:( 1/9 ): {= unserviced = 0, totalUnserviced = 0, state = 0 =}
+				:( 4/27): {= unserviced = 1, totalUnserviced = 1, state = 1 =} 
+				:(16/81): {= unserviced = 1, totalUnserviced = 1, state = 2 =}
+				:(20/81): {= unserviced = 1, totalUnserviced = 1, state = 3 =}
+				:( 1/27): {= unserviced = 2, totalUnserviced = 2, state = 4 =}
+				:( 1/9 ): {= unserviced = 2, totalUnserviced = 2, state = 5 =}
+				:( 1/27): {= unserviced = 2, totalUnserviced = 2, state = 6 =}
+				:( 3/81): {= unserviced = 2, totalUnserviced = 2, state = 7 =}
+				:( 2/81): {= unserviced = 2, totalUnserviced = 2, state = 8 =}
+				:( 1/81): {= unserviced = 2, totalUnserviced = 2, state = 9 =}
+				:( 1/81): {= unserviced = 2, totalUnserviced = 2, state = 10 =}
+				:( 2/81): {= unserviced = 2, totalUnserviced = 2, state = 11 =}
+			}
+		
+		::when(state == 1)
+			palt{
+				:( 1/9 ): {= unserviced = 0, totalUnserviced = 0, state = 0 =}
+				:( 4/27): {= unserviced = 1, totalUnserviced = 1, state = 1 =} 
+				:( 8/27): {= unserviced = 1, totalUnserviced = 1, state = 2 =}
+				:( 4/27): {= unserviced = 1, totalUnserviced = 1, state = 3 =}
+				:( 1/27): {= unserviced = 2, totalUnserviced = 2, state = 4 =}
+				:( 1/9 ): {= unserviced = 2, totalUnserviced = 2, state = 5 =}
+				:(  0  ): {= unserviced = 2, totalUnserviced = 2, state = 6 =}
+				:( 2/27): {= unserviced = 2, totalUnserviced = 2, state = 7 =}
+				:(  0  ): {= unserviced = 2, totalUnserviced = 2, state = 8 =}
+				:( 1/27): {= unserviced = 2, totalUnserviced = 2, state = 9 =}
+				:(  0  ): {= unserviced = 2, totalUnserviced = 2, state = 10 =}
+				:( 1/27): {= unserviced = 2, totalUnserviced = 2, state = 11 =}
+			}
+			
+		::when(state == 2)
+			palt{
+				:(1/9 ): {= unserviced = 0, totalUnserviced = 0, state = 0 =}
+				:(4/27): {= unserviced = 1, totalUnserviced = 1, state = 1 =} 
+				:(2/9 ): {= unserviced = 1, totalUnserviced = 1, state = 2 =}
+				:(2/9 ): {= unserviced = 1, totalUnserviced = 1, state = 3 =}
+				:(1/27): {= unserviced = 2, totalUnserviced = 2, state = 4 =}
+				:(1/9 ): {= unserviced = 2, totalUnserviced = 2, state = 5 =}
+				:(1/27): {= unserviced = 2, totalUnserviced = 2, state = 6 =}
+				:(1/27): {= unserviced = 2, totalUnserviced = 2, state = 7 =}
+				:(  0 ): {= unserviced = 2, totalUnserviced = 2, state = 8 =}
+				:(  0 ): {= unserviced = 2, totalUnserviced = 2, state = 9 =}
+				:(1/27): {= unserviced = 2, totalUnserviced = 2, state = 10 =}
+				:(1/27): {= unserviced = 2, totalUnserviced = 2, state = 11 =}
+			}
+			
+		::when(state == 3)
+			palt{
+				:( 1/9 ): {= unserviced = 0, totalUnserviced = 0, state = 0 =}
+				:( 4/27): {= unserviced = 1, totalUnserviced = 1, state = 1 =} 
+				:( 2/27): {= unserviced = 1, totalUnserviced = 1, state = 2 =}
+				:(10/27): {= unserviced = 1, totalUnserviced = 1, state = 3 =}
+				:( 1/27): {= unserviced = 2, totalUnserviced = 2, state = 4 =}
+				:( 1/9 ): {= unserviced = 2, totalUnserviced = 2, state = 5 =}
+				:( 2/27): {= unserviced = 2, totalUnserviced = 2, state = 6 =}
+				:(  0  ): {= unserviced = 2, totalUnserviced = 2, state = 7 =}
+				:( 2/27): {= unserviced = 2, totalUnserviced = 2, state = 8 =}
+				:(  0  ): {= unserviced = 2, totalUnserviced = 2, state = 9 =}
+				:(  0  ): {= unserviced = 2, totalUnserviced = 2, state = 10 =}
+				:(  0  ): {= unserviced = 2, totalUnserviced = 2, state = 11 =}
+			}
+			
+		::when(state == 4)
+			palt{
+				:( 0 ): {= unserviced = 0, totalUnserviced = 0, state = 0 =}
+				:( 0 ): {= unserviced = 1, totalUnserviced = 1, state = 1 =} 
+				:(4/9): {= unserviced = 1, totalUnserviced = 1, state = 2 =}
+				:( 0 ): {= unserviced = 1, totalUnserviced = 1, state = 3 =}
+				:( 0 ): {= unserviced = 2, totalUnserviced = 2, state = 4 =}
+				:(1/3): {= unserviced = 2, totalUnserviced = 2, state = 5 =}
+				:( 0 ): {= unserviced = 2, totalUnserviced = 2, state = 6 =}
+				:(1/9): {= unserviced = 2, totalUnserviced = 2, state = 7 =}
+				:( 0 ): {= unserviced = 2, totalUnserviced = 2, state = 8 =}
+				:( 0 ): {= unserviced = 2, totalUnserviced = 2, state = 9 =}
+				:( 0 ): {= unserviced = 2, totalUnserviced = 2, state = 10 =}
+				:(1/9): {= unserviced = 2, totalUnserviced = 2, state = 11 =}
+			}
+			
+		::when(state == 5)
+			palt{
+				:( 0 ): {= unserviced = 0, totalUnserviced = 0, state = 0 =}
+				:( 0 ): {= unserviced = 1, totalUnserviced = 1, state = 1 =} 
+				:( 0 ): {= unserviced = 1, totalUnserviced = 1, state = 2 =}
+				:(4/9): {= unserviced = 1, totalUnserviced = 1, state = 3 =}
+				:( 0 ): {= unserviced = 2, totalUnserviced = 2, state = 4 =}
+				:(1/3): {= unserviced = 2, totalUnserviced = 2, state = 5 =}
+				:(1/9): {= unserviced = 2, totalUnserviced = 2, state = 6 =}
+				:( 0 ): {= unserviced = 2, totalUnserviced = 2, state = 7 =}
+				:(1/9): {= unserviced = 2, totalUnserviced = 2, state = 8 =}
+				:( 0 ): {= unserviced = 2, totalUnserviced = 2, state = 9 =}
+				:( 0 ): {= unserviced = 2, totalUnserviced = 2, state = 10 =}
+				:( 0 ): {= unserviced = 2, totalUnserviced = 2, state = 11 =}
+			}
+			
+		::when(state == 6)
+			palt{
+				:(1/9): {= unserviced = 0, totalUnserviced = 0, state = 0 =}
+				:(2/9): {= unserviced = 1, totalUnserviced = 1, state = 1 =} 
+				:(2/9): {= unserviced = 1, totalUnserviced = 1, state = 2 =}
+				:( 0 ): {= unserviced = 1, totalUnserviced = 1, state = 3 =}
+				:(1/9): {= unserviced = 2, totalUnserviced = 2, state = 4 =}
+				:(1/9): {= unserviced = 2, totalUnserviced = 2, state = 5 =}
+				:( 0 ): {= unserviced = 2, totalUnserviced = 2, state = 6 =}
+				:(2/9): {= unserviced = 2, totalUnserviced = 2, state = 7 =}
+				:( 0 ): {= unserviced = 2, totalUnserviced = 2, state = 8 =}
+				:( 0 ): {= unserviced = 2, totalUnserviced = 2, state = 9 =}
+				:( 0 ): {= unserviced = 2, totalUnserviced = 2, state = 10 =}
+				:( 0 ): {= unserviced = 2, totalUnserviced = 2, state = 11 =}
+			}
+			
+		::when(state == 7)
+			palt{
+				:(2/9): {= unserviced = 0, totalUnserviced = 0, state = 0 =}
+				:(1/9): {= unserviced = 1, totalUnserviced = 1, state = 1 =} 
+				:(1/9): {= unserviced = 1, totalUnserviced = 1, state = 2 =}
+				:(4/9): {= unserviced = 1, totalUnserviced = 1, state = 3 =}
+				:( 0 ): {= unserviced = 2, totalUnserviced = 2, state = 4 =}
+				:( 0 ): {= unserviced = 2, totalUnserviced = 2, state = 5 =}
+				:(1/9): {= unserviced = 2, totalUnserviced = 2, state = 6 =}
+				:(0): {= unserviced = 2, totalUnserviced = 2, state = 7 =}
+				:(0): {= unserviced = 2, totalUnserviced = 2, state = 8 =}
+				:(0): {= unserviced = 2, totalUnserviced = 2, state = 9 =}
+				:(0): {= unserviced = 2, totalUnserviced = 2, state = 10 =}
+				:(0): {= unserviced = 2, totalUnserviced = 2, state = 11 =}
+			}
+		
+		::when(state == 8)
+			palt{
+				:(1/9): {= unserviced = 0, totalUnserviced = 0, state = 0 =}
+				:(1/9): {= unserviced = 1, totalUnserviced = 1, state = 1 =} 
+				:(1/3): {= unserviced = 1, totalUnserviced = 1, state = 2 =}
+				:(2/9): {= unserviced = 1, totalUnserviced = 1, state = 3 =}
+				:(0): {= unserviced = 2, totalUnserviced = 2, state = 4 =}
+				:(1/9): {= unserviced = 2, totalUnserviced = 2, state = 5 =}
+				:(0): {= unserviced = 2, totalUnserviced = 2, state = 6 =}
+				:(0): {= unserviced = 2, totalUnserviced = 2, state = 7 =}
+				:(0): {= unserviced = 2, totalUnserviced = 2, state = 8 =}
+				:(0): {= unserviced = 2, totalUnserviced = 2, state = 9 =}
+				:(0): {= unserviced = 2, totalUnserviced = 2, state = 10 =}
+				:(1/9): {= unserviced = 2, totalUnserviced = 2, state = 11 =}
+			}
+		
+		::when(state == 9)
+			palt{
+				:(1/9): {= unserviced = 0, totalUnserviced = 0, state = 0 =}
+				:(1/9): {= unserviced = 1, totalUnserviced = 1, state = 1 =} 
+				:(1/3): {= unserviced = 1, totalUnserviced = 1, state = 2 =}
+				:(2/9): {= unserviced = 1, totalUnserviced = 1, state = 3 =}
+				:(0): {= unserviced = 2, totalUnserviced = 2, state = 4 =}
+				:(1/9): {= unserviced = 2, totalUnserviced = 2, state = 5 =}
+				:(0): {= unserviced = 2, totalUnserviced = 2, state = 6 =}
+				:(0): {= unserviced = 2, totalUnserviced = 2, state = 7 =}
+				:(0): {= unserviced = 2, totalUnserviced = 2, state = 8 =}
+				:(1/9): {= unserviced = 2, totalUnserviced = 2, state = 9 =}
+				:(0): {= unserviced = 2, totalUnserviced = 2, state = 10 =}
+				:(0): {= unserviced = 2, totalUnserviced = 2, state = 11 =}
+			}
+			
+		::when(state == 10)
+			palt{
+				:(1/9): {= unserviced = 0, totalUnserviced = 0, state = 0 =}
+				:(1/3): {= unserviced = 1, totalUnserviced = 1, state = 1 =} 
+				:(1/9): {= unserviced = 1, totalUnserviced = 1, state = 2 =}
+				:(2/9): {= unserviced = 1, totalUnserviced = 1, state = 3 =}
+				:(1/9): {= unserviced = 2, totalUnserviced = 2, state = 4 =}
+				:(0): {= unserviced = 2, totalUnserviced = 2, state = 5 =}
+				:(0): {= unserviced = 2, totalUnserviced = 2, state = 6 =}
+				:(0): {= unserviced = 2, totalUnserviced = 2, state = 7 =}
+				:(0): {= unserviced = 2, totalUnserviced = 2, state = 8 =}
+				:(0): {= unserviced = 2, totalUnserviced = 2, state = 9 =}
+				:(1/9): {= unserviced = 2, totalUnserviced = 2, state = 10 =}
+				:(0): {= unserviced = 2, totalUnserviced = 2, state = 11 =}
+			}
+		::when(state == 11)
+			palt{
+				:(1/9): {= unserviced = 0, totalUnserviced = 0, state = 0 =}
+				:(1/3): {= unserviced = 1, totalUnserviced = 1, state = 1 =} 
+				:(1/9): {= unserviced = 1, totalUnserviced = 1, state = 2 =}
+				:(2/9): {= unserviced = 1, totalUnserviced = 1, state = 3 =}
+				:(1/9): {= unserviced = 2, totalUnserviced = 2, state = 4 =}
+				:(0): {= unserviced = 2, totalUnserviced = 2, state = 5 =}
+				:(0): {= unserviced = 2, totalUnserviced = 2, state = 6 =}
+				:(0): {= unserviced = 2, totalUnserviced = 2, state = 7 =}
+				:(1/9): {= unserviced = 2, totalUnserviced = 2, state = 8 =}
+				:(0): {= unserviced = 2, totalUnserviced = 2, state = 9 =}
+				:(0): {= unserviced = 2, totalUnserviced = 2, state = 10 =}
+				:(0): {= unserviced = 2, totalUnserviced = 2, state = 11 =}
+			}
+			
+			
+		};
+		
+		//Assign unserviced variables
+		if (state == 0){
+			{= a[0].serviced = true, a[1].serviced = true, a[2].serviced = true, a[3].serviced = true, optimalRuns++ =}
+		}
+		else if (state == 1 || state == 2 || state == 3){
+			//{= a[0].serviced = true, a[1].serviced = false, a[2].serviced = true, a[3].serviced = true =}
+			
+			palt{
+				:(1/6): {= a[0].serviced = true, a[1].serviced = false, a[2].serviced = true, a[3].serviced = true =}
+				:(2/6): {= a[0].serviced = true, a[1].serviced = true, a[2].serviced = false, a[3].serviced = true =}
+				:(3/6): {= a[0].serviced = true, a[1].serviced = true, a[2].serviced = true, a[3].serviced = false =}
+			}
+			
+		}
+		else if (state == 4 || state == 5){
+			//{= a[0].serviced = true, a[1].serviced = false, a[2].serviced = false, a[3].serviced = true =}
+			
+			palt{
+				:(1/4): {= a[0].serviced = true, a[1].serviced = false, a[2].serviced = false, a[3].serviced = true =}
+				:(2/4): {= a[0].serviced = true, a[1].serviced = true, a[2].serviced = false, a[3].serviced = false =}
+				:(1/4): {= a[0].serviced = true, a[1].serviced = false, a[2].serviced = true, a[3].serviced = false =}
+			}
+			
+		}
+		else {
+			//{= a[0].serviced = true, a[1].serviced = true, a[2].serviced = false, a[3].serviced = false =}
+			
+			palt{
+				:(2/3): {= a[0].serviced = true, a[1].serviced = true, a[2].serviced = false, a[3].serviced = false =}
+				:(1/3): {= a[0].serviced = true, a[1].serviced = false, a[2].serviced = true, a[3].serviced = false =}
+			}
+			
+		};
+		
+		setPriority(0);
+		setPriority(1);
+		setPriority(2);
+		setPriority(3);
+		
+		{= 
+		temp[a[0].priority] = a[0],
+		temp[a[1].priority] = a[1],
+		temp[a[2].priority] = a[2],
+		temp[a[3].priority] = a[3] 
+		=};
+		
+		tick {= a = temp =}//;
+		
+		
+		// if (clk >= clkUpper) {
+		// 	stop
+		// }
+		// else {
+		// 	tau
+		// }
+		
+	}
+}
+
+process initialize(){
+	{= 
+	a = [north, east, south, west],
+	temp = [north, east, south, west], 
+	
+	a[0].id = 0, 
+	a[1].id = 1, 
+	a[2].id = 2, 
+	a[3].id = 3,  
+	
+	a[0].val = 1, 
+	a[1].val = 1, 
+	a[2].val = 1, 
+	a[3].val = 1
+	
+	=}
+	
+}
+
+process setPriority(int i){
+	if (a[i].serviced == true){
+		{= 	a[i].priority = i + unserviced =}
+		//<update buffer value and dequeue buffer>
+	}
+	else {
+		{= 
+		a[i].priority = totalUnserviced - unserviced,		//Set new priority
+		unserviced-- 						//decrement unserviced
+		=}
+	}
+}
+
+par{
+::	Clock()
+::	Arbiter()
+}